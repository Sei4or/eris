--- conflicted
+++ resolved
@@ -63,7 +63,6 @@
   type VerificationLevel = 0 | 1 | 2 | 3 | 4;
 
   // Message
-<<<<<<< HEAD
   type AdvancedMessageContent = {
     allowedMentions?: AllowedMentions;
     components?: ActionRow[];
@@ -78,8 +77,6 @@
   type ActionRowComponents = Button | Dropdown;
   type Button = InteractionButton | URLButton;
   type Component = ActionRow | ActionRowComponents;
-=======
->>>>>>> f9e5f308
   type ImageFormat = "jpg" | "jpeg" | "png" | "gif" | "webp";
   type MessageContent = string | AdvancedMessageContent;
   type MessageContentEdit = string | AdvancedMessageContentEdit;
@@ -2790,13 +2787,10 @@
     addMessageReaction(messageID: string, reaction: string, userID: string): Promise<void>;
     createInvite(options?: CreateInviteOptions, reason?: string): Promise<Invite<"withMetadata", TextChannel>>;
     createMessage(content: MessageContent, file?: MessageFile | MessageFile[]): Promise<Message<TextChannel>>;
-<<<<<<< HEAD
     createWebhook(options: { name: string; avatar?: string | null }, reason?: string): Promise<Webhook>;
-=======
     createThreadWithoutMessage(options: CreateThreadWithoutMessageOptions): Promise<PrivateThreadChannel>;
     createThreadWithMessage(messageID: string, options: CreateThreadOptions): Promise<PublicThreadChannel>;
     createWebhook(options: { name: string; avatar?: string | null}, reason?: string): Promise<Webhook>;
->>>>>>> f9e5f308
     deleteMessage(messageID: string, reason?: string): Promise<void>;
     deleteMessages(messageIDs: string[], reason?: string): Promise<void>;
     edit(options: Omit<EditChannelOptions, "icon" | "ownerID">, reason?: string): Promise<this>;
